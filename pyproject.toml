--- conflicted
+++ resolved
@@ -9,19 +9,12 @@
 # documentation = "https://python-poetry.org/docs/"
 packages = [{include = "funlab"}]
 
-
 [tool.poetry.dependencies]
 python = ">=3.11,<4.0"
 colorama = "^0.4.6"
-<<<<<<< HEAD
-sqlalchemy = "^2.0.17"
-cryptography = "^42.0.2"
-pandas = "^2.0.3"
-=======
 sqlalchemy = "^2.0.30"
 cryptography = "^42.0.7"
 pandas = "^2.2.2"
->>>>>>> 7c82e9be
 flask-caching = "^2.3.0"
 
 [tool.poetry.group.docs.dependencies]
