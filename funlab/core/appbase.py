--- conflicted
+++ resolved
@@ -21,12 +21,7 @@
 # 並此 registry 可用初如化時create db table
 APP_ENTITIES_REGISTRY = registry()
 
-<<<<<<< HEAD
 app_cache:Cache = Cache()
-=======
-app_cache = Cache()
-
->>>>>>> 05b0a7fa
 class _FlaskBase(_Configuable, Flask, ABC):
     """Base class for Flask application in Funlab.
 
@@ -127,11 +122,7 @@
             self.dbmgr = DbMgr(db_config)
 
         # self.cache = Cache(app=self, config=self._config.CACHE)
-<<<<<<< HEAD
-        app_cache.init_app(self, config=self._config.CACHE)
-=======
         app_cache.init_app(app=self, config=self._config.CACHE)
->>>>>>> 05b0a7fa
 
         if 'ENV' in self._config:
             del self._config.ENV
