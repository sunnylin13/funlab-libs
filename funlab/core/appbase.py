from abc import ABC, abstractmethod
import logging, os
from dataclasses import is_dataclass
# from cryptography.fernet import Fernet
from flask import Flask, g, request
from flask_caching import Cache
from flask_login import AnonymousUserMixin, LoginManager, current_user
from funlab.core.plugin import SecurityPlugin, ViewPlugin, load_plugins
from funlab.utils import log
from funlab.core import _Configuable, jinja_filters
from funlab.core.config import Config
from funlab.core.dbmgr import DbMgr
from funlab.core.menu import AbstractMenu, Menu, MenuBar
from sqlalchemy.orm import registry
from funlab.utils import vars2env
from flask_caching import Cache

# 在table, entity間有相關性時, 例user, manager, account, 必需使用同一個registry去宣告entity
# 否則sqlalchemy會因registry資訊不足而有錯誤,
# 例: Foreign key associated with column 'account.manager_id' could not find table 'user' with which to generate a foreign key to target column 'id'
# 並此 registry 可用初如化時create db table
APP_ENTITIES_REGISTRY = registry()

class _FlaskBase(_Configuable, Flask, ABC):
    """Base class for Flask application in Funlab.

    Args:
        configfile (str): Path to the configuration file.
        envfile (str): Path to the environment file.
        *args: Variable length argument list for originail Flask.
        **kwargs: Arbitrary keyword arguments for original Flask.

    Attributes:
        _config (Config): Configuration object.
        mylogger (Logger): Logger object.
        dbmgr (DbMgr): Database manager object.
        _mainmenu (MenuBar): Main menu container.
        _usermenu (Menu): User menu container.
        _adminmenu (Menu): Admin menu container.
        plugins (dict): Dictionary of registered plugins.
        login_manager (LoginManager): flask-login's Login manager object.

    """
    def __init__(self, configfile:str, envfile:str, *args, **kwargs):
        Flask.__init__(self, *args, **kwargs)
        self.app.json.sort_keys = False  # prevent jsonify sort the key when transfer to html page
        self.cache: Cache = None  # Flask-Caching
        self._init_configuration(configfile, envfile)
        self.dbmgr: DbMgr = None
        if db_config := self.app_config.get('DATABASE', None):
            self.dbmgr = DbMgr(db_config)
        self.cache:Cache = Cache(self, config=self._config.get('CACHE', {'CACHE_TYPE': 'SimpleCache'}))  # add Flask-Caching support

        self._init_menu_container()
        self.register_routes()
        self.search_and_register_plugins()
        self.register_routes_menu()
        self.register_request_handler()
        self.register_jinja_filters()

        # append adminmenu to last, and useless
        if self._adminmenu.has_menuitem():
            self._mainmenu.append(self._adminmenu)
        del self._adminmenu

        # 這裡應在plugin中提供entity class name to create table, 不需要在這裡create table
        if self.dbmgr:
            self.dbmgr.create_registry_tables(APP_ENTITIES_REGISTRY)
        self.mylogger.info('Funlab Flask created.')

        # @self.app.context_processor
        # def make_config_available():
        #     return dict(config=self.config)

    @abstractmethod
    def register_routes(self):
        """
        Abstract method, must be implemented to register the root routes for the application.
        """
        ...

    @abstractmethod
    def register_routes_menu(self):
        """
        Abstract method, must be implemented to register the memu for registed routes of the application.
        """
        ...

    def _init_configuration(self, configfile: str, envfile: str):
        """
        Initializes the configuration for the application.

        Args:
            configfile (str): The path to the configuration file.
            envfile (str): The path to the environment file.

        Returns:
            None
        """
        if configfile:
            self._config: Config = Config(configfile, env_file_or_values=envfile)
        else:
            self._config: Config = Config({})

        app_config = self.get_config('config.toml', section=self.__class__.__name__,
                                     ext_config=self._config.get_section_config(section=self.__class__.__name__))
        if (logging_level := app_config.get('LOGGING_LEVEL')):
            self.mylogger = log.get_logger(self.__class__.__name__,
                                           level=logging.getLevelNamesMapping()[logging_level])
        else:
            self.mylogger = log.get_logger(self.__class__.__name__, level=logging.INFO)
        self.mylogger.info('Funlab Flask create started ...')
        # flask's config, different from self._config
        self.config.from_mapping(app_config.as_dict())
        if not self.config['SECRET_KEY']:
            secret_key = os.urandom(24).hex()
            self.config.update({'SECRET_KEY': secret_key} )  # Fernet.generate_key().decode(), })

<<<<<<< HEAD
        self.dbmgr: DbMgr = None
        if db_config := app_config.get(attrname='DATABASE'):
            self.dbmgr = DbMgr(db_config)

        self.cache = Cache(app=self, config=self._config.CACHE)

=======
>>>>>>> 7c82e9be
        if 'ENV' in self._config:
            del self._config.ENV

        if 'DATABASE' in self._config:
            del self._config.DATABASE

    def _init_menu_container(self):
        self._mainmenu: MenuBar = MenuBar(
            title=f"{self.config.get('APP_NAME', '')}",
            icon=f"{self.config.get('APP_LOGO', '')}",
            href='/'
        )
        self._usermenu: Menu = Menu(title="", dummy=True, collapsible=True, expand=False)
        self._adminmenu = Menu(
            title="Admin",
            icon='<svg xmlns="http://www.w3.org/2000/svg" class="icon icon-tabler icon-tabler-tool" width="24" height="24" viewBox="0 0 24 24" stroke-width="2" stroke="currentColor" fill="none" stroke-linecap="round" stroke-linejoin="round"><path stroke="none" d="M0 0h24v24H0z" fill="none"></path><path d="M7 10h3v-3l-3.5 -3.5a6 6 0 0 1 8 8l6 6a2 2 0 0 1 -3 3l-6 -6a6 6 0 0 1 -8 -8l3.5 3.5"></path></svg>',
            admin_only=True,
            collapsible=False
        )

    def register_plugin(self, plugin_cls:type[ViewPlugin]):
        def init_plugin_object(plugin_cls):
            plugin: ViewPlugin = plugin_cls(self)
            self.plugins[plugin.name] = plugin
            if blueprint:=plugin.blueprint:
                self.register_blueprint(blueprint)
            # create sqlalchemy registry db table for each plugin
            if plugin.entities_registry:
                self.dbmgr.create_registry_tables(plugin.entities_registry)
            return plugin

        self.plugins = {}
        plugin = init_plugin_object(plugin_cls)
        if isinstance(plugin, SecurityPlugin):
            if self.login_manager is not None:
                msg = f"There is SecurityPlugin has been installed for login_manager. {plugin_cls} skipped."
                self.mylogger.warning(msg)
            else:
                self.login_manager = plugin.login_manager
                self.login_manager.init_app(self)
                # set login_view for each plugin
                if plugin.login_view:
                    self.login_manager.blueprint_login_views[plugin.bp_name] = plugin.login_view

    def register_request_handler(self):
        @self.teardown_request
        def shutdown_session(exception=None):
            self.dbmgr.remove_all_sessions()

        @self.before_request
        def set_global_variables():
            g.mainmenu = self._mainmenu.html(layout=request.args.get('layout', 'vertical'), user=current_user)
            g.usermenu = self._usermenu.html(layout='vertical', user=current_user)

    def register_jinja_filters(self):
        for module in jinja_filters.__all__:
            filter_func = getattr(jinja_filters, module)
            if callable(filter_func):
                self.add_template_filter(filter_func)

    def search_and_register_plugins(self):
        self.login_manager = None
        self.mylogger.info('Funlab Flask searching plugins ...')
        plugin_classes:dict = load_plugins(group='funlab_plugin')
        ordered_plugins:list = []
        # add priority plugins first, this for preventing dependency issue
        priority_plugins = self.config.get('PRIORITY_PLUGINS', [])
        for plugin_classname in priority_plugins:
            if plugin_cls:=plugin_classes.pop(plugin_classname, None):
                ordered_plugins.append(plugin_cls)
        # add rest of plugins
        for plugin_cls in plugin_classes.values() :
            ordered_plugins.append(plugin_cls)

        for plugin_cls in ordered_plugins :
            self.mylogger.info(f"Loading plugin: {plugin_cls.__name__} ...", end='')
            self.register_plugin(plugin_cls=plugin_cls)
            self.mylogger.info(f"Plugins {plugin_cls.__name__} loaded.")

        if self.login_manager is None:
            self.login_manager = LoginManager()
            self.login_manager.init_app(self)
            self.login_manager.login_view = 'root_bp.blank'
            @self.login_manager.user_loader
            def user_loader(user_id):
                anonymous =  AnonymousUserMixin()
                setattr(anonymous, 'name', 'anonymous')
                return anonymous

    @property
    def app(self)->Flask:
        """ Your own Flask implementation"""
        return self

    @property
    def app_config(self):
        """ This is Original Flask config, means to differencial my Config class obj """
        return self.config

    def append_mainmenu(self, menus:list[AbstractMenu]|AbstractMenu)->Menu:
        """ For App plugin to append main menu"""
        self._mainmenu.append(menus)

    def insert_mainmenu(self, idx:int, menus:list[AbstractMenu]|AbstractMenu)->Menu:
        """ For App plugin to insert main menu at position of idx"""
        self._mainmenu.insert(idx, menus)

    def append_adminmenu(self, menus:list[AbstractMenu]|AbstractMenu)->Menu:
        """ For App plugin to append admin menu"""
        self._adminmenu.append(menus)

    def insert_adminmenu(self, idx: int, menus:list[AbstractMenu]|AbstractMenu)->Menu:
        """ For App plugin to insert admin menu at position of idx"""
        self._adminmenu.insert(idx, menus)

    def append_usermenu(self, menus:list[AbstractMenu]|AbstractMenu)->Menu:
        """ For App plugin to append user menu"""
        self._usermenu.append(menus)

    def insert_usermenu(self, idx, menus:list[AbstractMenu]|AbstractMenu)->Menu:
        """ For App plugin to insert user menu at position of idx"""
        self._usermenu.insert(idx, menus)

    def get_section_config(self, section:str, default=None, case_insensitive=False, keep_section=False):
        """
        Retrieves the configuration for a specific section.

        Args:
            section (str): The name of the section to retrieve the configuration for.
            default (Any, optional): The default value to return if the section is not found. Defaults to None.
            case_insensitive (bool, optional): Whether to perform a case-insensitive search for the section name. Defaults to False.
            keep_section (bool, optional): Whether to keep the section name in the returned configuration. Defaults to False.

        Returns:
            Any: The configuration for the specified section, or the default value if the section is not found.
        """
        return self._config.get_section_config(section=section, default=default
                                               , case_insensitive=case_insensitive, keep_section=keep_section)

    def get_env_var_value(self, var_name:str):
        return vars2env.get_env_var_value(var_name, self.config['SECRET_KEY'])<|MERGE_RESOLUTION|>--- conflicted
+++ resolved
@@ -116,15 +116,12 @@
             secret_key = os.urandom(24).hex()
             self.config.update({'SECRET_KEY': secret_key} )  # Fernet.generate_key().decode(), })
 
-<<<<<<< HEAD
         self.dbmgr: DbMgr = None
         if db_config := app_config.get(attrname='DATABASE'):
             self.dbmgr = DbMgr(db_config)
 
         self.cache = Cache(app=self, config=self._config.CACHE)
 
-=======
->>>>>>> 7c82e9be
         if 'ENV' in self._config:
             del self._config.ENV
 
