--- conflicted
+++ resolved
@@ -206,26 +206,14 @@
     def register_request_handler(self):
         @self.teardown_appcontext
         def shutdown_session(exception=None):
-<<<<<<< HEAD
-            self.mylogger.debug('Funlab Flask application context exiting ...')
-=======
->>>>>>> 25cba44b
             self.dbmgr.remove_thread_sessions()
             self.mylogger.debug('Funlab Flask application context exited.')
 
-<<<<<<< HEAD
-        @self.teardown_request
-        def shutdown_session(exception=None):
-            # self.mylogger.debug('Funlab Flask application request exiting ...')
-            # self.dbmgr.remove_thread_sessions()
-            pass  # 20241114 looks like teardown_appcontext is enough
-=======
         # 20241114 looks like teardown_appcontext is enough for dbmgr resource release
         # @self.teardown_request
         # def shutdown_session(exception=None):
         #     self.dbmgr.remove_thread_sessions()
         #     self.mylogger.debug('Funlab Flask application request exited.')
->>>>>>> 25cba44b
 
         @self.before_request
         def set_global_variables():
